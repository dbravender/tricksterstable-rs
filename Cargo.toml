--- conflicted
+++ resolved
@@ -12,12 +12,9 @@
 serde = { version = "1.0.193", features = ["derive"] }
 shuffle = "0.1.7"
 serde_json = "1.0"
-<<<<<<< HEAD
-ismcts = { path = "/Users/dbravender/oprojects/ismcts" } # {git = "https://github.com/Deliquescence/ismcts" }
-=======
+ismctslocal = { package = "ismcts", path = "/Users/dbravender/oprojects/ismcts" }
 ismctsbaseline = { package = "ismcts", git = "https://github.com/Deliquescence/ismcts", rev = "d5cd5ad" }
 ismcts = { package = "ismcts", git = "https://github.com/Deliquescence/ismcts", rev = "50494a7" }
->>>>>>> b81de5b2
 colored = "2.1.0"
 duplicate = "1.0.0"
 once_cell = "1.19.0"
