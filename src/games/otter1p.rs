/*
Game: Otter
Designer: Dylan Coyle
BoardGameGeek: https://boardgamegeek.com/boardgame/425532/otter
*/

use std::cmp::{max, min};

use enum_iterator::{all, Sequence};
use rand::prelude::SliceRandom;
use rand::rngs::StdRng;
use rand::{Rng, SeedableRng};
use serde::{Deserialize, Serialize};

#[derive(
    Debug,
    Clone,
    Default,
    Serialize,
    Sequence,
    Deserialize,
    PartialEq,
    Eq,
    Copy,
    Hash,
    PartialOrd,
    Ord,
)]
#[serde(rename_all = "camelCase")]
pub enum Suit {
    #[default]
    Finstin = 0,
    Stardon = 1,
    Clawson = 2,
    Shelldon = 3,
    Todd = 4,
}

#[derive(Debug, Clone, Copy, Default, Serialize, Deserialize, PartialEq, Eq, Hash)]
#[serde(rename_all = "camelCase")]
pub struct Card {
    id: i32,
    pub suit: Suit,
    value: i32,
}

#[derive(Debug, Clone, Copy, Serialize, Deserialize, PartialEq, Eq, Hash)]
#[serde(rename_all = "camelCase")]
pub enum HeadType {
    Higher = 100,
    Lower = 101,
    Near = 102,
    Far = 103,
    Odd = 104,
    Even = 105,
    Inside = 106,
    Outside = 107,
    Shallow = 108,
    Deep = 109,
}

impl HeadType {
    pub fn name(&self) -> String {
        match self {
            HeadType::Higher => "Higher".to_string(),
            HeadType::Lower => "Lower".to_string(),
            HeadType::Odd => "Odd".to_string(),
            HeadType::Even => "Even".to_string(),
            HeadType::Deep => "Deep".to_string(),
            HeadType::Shallow => "Shallow".to_string(),
            HeadType::Near => "Near".to_string(),
            HeadType::Far => "Far".to_string(),
            HeadType::Inside => "Inside".to_string(),
            HeadType::Outside => "Outside".to_string(),
        }
    }

    pub fn legal_play(
        &self,
        played_card: &Card,
        current_card: Card,
        other_cards: Vec<Card>,
    ) -> bool {
        match self {
            HeadType::Higher => played_card.value > current_card.value,
            HeadType::Lower => played_card.value < current_card.value,
            HeadType::Odd => played_card.value % 2 == 1,
            HeadType::Even => played_card.value % 2 == 0,
            HeadType::Deep => played_card.value + other_cards[0].value + other_cards[1].value > 20,
            HeadType::Shallow => {
                played_card.value + other_cards[0].value + other_cards[1].value < 20
            }
            HeadType::Near => {
                played_card.value >= current_card.value - 2
                    && played_card.value <= current_card.value + 2
            }
            HeadType::Far => {
                played_card.value <= current_card.value - 3
                    || played_card.value >= current_card.value + 3
            }
            HeadType::Inside => {
                played_card.value > min(other_cards[0].value, other_cards[1].value)
                    && played_card.value < max(other_cards[0].value, other_cards[1].value)
            }
            HeadType::Outside => {
                played_card.value < min(other_cards[0].value, other_cards[1].value)
                    || played_card.value > max(other_cards[0].value, other_cards[1].value)
            }
        }
    }
}

#[derive(Debug, Clone, Copy, Serialize, Deserialize, PartialEq, Eq, Hash)]
#[serde(rename_all = "camelCase")]
pub struct HeadCard {
    id: i32,
    front: HeadType,
    back: HeadType,
}

impl HeadCard {
    pub fn flip(&mut self) {
        (self.front, self.back) = (self.back, self.front);
    }

    pub fn name(&self) -> String {
        format!("{}/{}", self.front.name(), self.back.name())
    }
}

#[derive(Debug, Clone, Copy, Serialize, Deserialize, PartialEq, Eq, Hash)]
#[serde(rename_all = "camelCase")]
pub enum State {
    SelectTummyOrHead,
    SelectTummy,
    SelectHead,
    GameOverWin,
    GameOverLose,
}

// Undo functionality constants
const UNDO: i32 = -2;

#[derive(Debug, Clone, Copy, Default, Serialize, Deserialize, Hash, PartialEq, Eq)]
#[serde(rename_all = "camelCase")]
pub enum Location {
    #[default]
    Deck,
    Hand,
    TummyCards,
    HeadCards,
    Piles,
    Score,
    Message,
    LuckyStones,
}

#[derive(Debug, Clone, Copy, Default, Serialize, Deserialize, Hash, PartialEq, Eq)]
#[serde(rename_all = "camelCase")]
pub enum ChangeType {
    #[default]
    Deal,
    Play,
    Shuffle,
    ShowPlayable,
    HidePlayable,
    Message,
    Score,
    GameOver,
    FlipHead,
    SwapHeads,
    MoveToTummy,
    UpdateLuckyStones,
    BurnCard,
    UpdateStackCount,
    OptionalPause,
}

#[derive(Debug, Clone, Serialize, Deserialize, PartialEq, Eq, Hash)]
#[serde(rename_all = "camelCase")]
pub struct Change {
    #[serde(rename(serialize = "type", deserialize = "type"))]
    pub change_type: ChangeType,
    pub object_id: i32,
    pub dest: Location,
    pub startscore: i32,
    pub end_score: i32,
    pub offset: usize,
    pub player: usize,
    pub length: usize,
    pub highlight: bool,
    pub xout: bool,
    pub selected: bool,
    pub show_flip: bool,
    pub show_swap: bool,
    pub message: Option<String>,
    pub card: Option<Card>,
    pub head_card: Option<HeadCard>,
}

impl Default for Change {
    fn default() -> Self {
        Self {
            change_type: ChangeType::default(),
            object_id: 0,
            dest: Location::default(),
            startscore: 0,
            end_score: 0,
            offset: 0,
            player: 0,
            length: 0,
            highlight: false,
            xout: false,
            selected: false,
            show_flip: false,
            show_swap: false,
            message: None,
            card: None,
            head_card: None,
        }
    }
}

#[derive(Debug, Clone, Copy, Default, Serialize, Deserialize, Hash, PartialEq, Eq)]
#[serde(rename_all = "camelCase")]
pub enum ScenarioDifficulty {
    #[default]
    Easy = 0,
    Medium = 1,
    Hard = 2,
}

#[derive(Debug, Clone, Serialize, Deserialize, PartialEq, Eq, Hash)]
#[serde(rename_all = "camelCase")]
pub struct OtterGame {
    pub head_cards: [HeadCard; 3],
    pub tummy_cards: [Card; 3],
    pub piles: [Vec<Card>; 4],
    last_played_head_card_index: usize,
    last_played_pile_index: usize,
    pub state: State,
    selected_pile_offset: Option<usize>,
    selected_head_offset: Option<usize>,
    pub lucky_stones: i32,
    pub changes: Vec<Vec<Change>>,
    pub no_changes: bool,
    pub score: i32,
    pub winner: Option<bool>, // true = win, false = lose
    pub head_scenario: i32,
}

impl OtterGame {
    pub fn new() -> Self {
        Self::new_with_options(None, None, false)
    }

    pub fn new_with_options(
        seed: Option<u64>,
<<<<<<< HEAD
        scenario_index: Option<i32>,
=======
        head_scenario_index: Option<usize>,
>>>>>>> 6459926e
        practice: bool,
    ) -> Self {
        // If no parameters provided, generate a random seed
        let actual_seed = seed.unwrap_or_else(|| rand::random::<u64>());
        let mut rng = StdRng::seed_from_u64(actual_seed);

        let mut tummy_deck = if practice {
            OtterGame::tummy_deck(rand::random::<u64>())
        } else {
            OtterGame::tummy_deck(actual_seed)
        };

        let start_tummy_cards: [Card; 3] = tummy_deck
            .drain(..3)
            .collect::<Vec<_>>()
            .try_into()
            .expect("wrong length");

<<<<<<< HEAD
        let head_scenario: (i32, [HeadCard; 3]) = if let Some(scenario_index) = scenario_index {
            let scenario = match scenario_index {
                0 => ScenarioDifficulty::Easy,
                1 => ScenarioDifficulty::Medium,
                2 => ScenarioDifficulty::Hard,
                _ => panic!("invalid scenario"),
            };
            OtterGame::head_scenarios(scenario)
        } else {
            OtterGame::head_deck(actual_seed)
=======
        let index = match head_scenario_index {
            Some(index) => index,
            None => rng.gen_range(0..=9) as usize,
>>>>>>> 6459926e
        };

        let mut head_cards = OtterGame::head_scenarios()[index];
        head_cards.shuffle(&mut rng);

        if practice {
            tummy_deck.shuffle(&mut rand::thread_rng());
        }

        let mut game = OtterGame {
            head_scenario: head_scenario.0,
            head_cards: head_scenario.1,
            piles: [
                tummy_deck.drain(..15).collect::<Vec<_>>(),
                tummy_deck.drain(..15).collect::<Vec<_>>(),
                tummy_deck.drain(..16).collect::<Vec<_>>(),
                tummy_deck,
            ],
            head_scenario: index as i32,
            tummy_cards: start_tummy_cards,
            last_played_pile_index: 100, // intentionally invalid index - any pile can be played at the start
            last_played_head_card_index: 100, // intentionally invalid index - any head can be played to at the start
            state: State::SelectTummyOrHead,
            selected_head_offset: None,
            selected_pile_offset: None,
            lucky_stones: 4,
            changes: Vec::new(),
            no_changes: false,
            score: 0,
            winner: None,
        };

        let card_ids_to_flip: Vec<_> = game
            .head_cards
            .iter_mut()
            .filter_map(|card| {
                if rng.gen::<bool>() {
                    Some(card.id)
                } else {
                    None
                }
            })
            .collect();

        for card_id in &card_ids_to_flip {
            game.flip_head_card_animation(*card_id);
        }

        for card in game.head_cards.iter_mut() {
            if card_ids_to_flip.contains(&card.id) {
                card.flip();
            }
        }

        // Generate initial setup animation
        game.generate_setup_animation();
        game.generate_playable_animations();

        game
    }

    pub fn find_head_offset(&self, card_id: i32) -> Option<usize> {
        return self.head_cards.iter().position(|c| c.id == card_id);
    }

    pub fn find_pile_offset(&self, card_id: i32) -> Option<usize> {
        let offset = self.piles.iter().position(|p| {
            p.last()
                .unwrap_or(&Card {
                    id: -100,
                    ..Default::default()
                })
                .id
                == card_id
        });
        return offset;
    }

    pub fn apply_move(&mut self, card_id: i32) {
        if !self.get_moves().contains(&card_id) {
            panic!("invalid move");
        }

        self.changes.clear(); // Clear previous animations

        // Clear old plays out

        let mut changes = Vec::new();
        changes.push(Change {
            change_type: ChangeType::HidePlayable,
            object_id: -1,
            highlight: false,
            xout: false,
            ..Default::default()
        });
        self.changes.push(changes);

        // Handle undo move
        if card_id == UNDO {
            self.selected_head_offset = None;
            self.selected_pile_offset = None;
            self.state = State::SelectTummyOrHead;
            self.generate_playable_animations();
            return;
        }

        match self.state {
            State::GameOverLose => panic!("moves can't be made when the game is over"),
            State::GameOverWin => panic!("moves can't be made when the game is over"),
            State::SelectTummyOrHead => {
                if card_id >= 100 {
                    self.selected_head_offset = self.find_head_offset(card_id);
                    self.selected_pile_offset = None;
                    self.state = State::SelectHead;
                } else {
                    self.selected_head_offset = None;
                    self.selected_pile_offset = self.find_pile_offset(card_id);
                    self.state = State::SelectTummy;
                }
            }
            State::SelectHead => {
                let first_head_card_offset = self.selected_head_offset.unwrap();
                let second_head_card_offset = self.find_head_offset(card_id).unwrap();
                let mut first_head_card = self.head_cards[first_head_card_offset];
                let second_head_card = self.head_cards[second_head_card_offset];

                if first_head_card.id == second_head_card.id {
                    first_head_card.flip();
                    self.head_cards[first_head_card_offset] = first_head_card;
                    self.flip_head_card_animation(first_head_card.id);
                } else {
                    self.head_cards
                        .swap(first_head_card_offset, second_head_card_offset);
                }

                self.generate_show_heads_animation();

                self.lucky_stones -= 1;
                self.generate_update_lucky_stones_animation();
                self.selected_head_offset = None;
                self.selected_pile_offset = None;
                self.state = State::SelectTummyOrHead;

                if self.check_end() {
                    return;
                }
            }
            State::SelectTummy => {
                let tummy_offset = self
                    .tummy_cards
                    .iter()
                    .position(|c| c.id == card_id)
                    .unwrap();
                let card = self.piles[self.selected_pile_offset.unwrap()]
                    .pop()
                    .unwrap();

                // Update stack counts after moving a card from pile
                self.generate_stack_count_updates();

                self.generate_move_to_tummy_animation(
                    card,
                    self.selected_pile_offset.unwrap(),
                    tummy_offset,
                );

                self.tummy_cards[tummy_offset] = card;
                self.last_played_head_card_index = tummy_offset;
                self.last_played_pile_index = self.selected_pile_offset.unwrap();
                self.selected_head_offset = None;
                self.selected_pile_offset = None;
                self.state = State::SelectTummyOrHead;

                if self.check_end() {
                    return;
                }
            }
        }

        self.generate_playable_animations();
    }

    fn check_end(&mut self) -> bool {
        if self.piles.iter().all(|p| p.is_empty()) {
            self.state = State::GameOverWin;
            self.winner = Some(true);
            self.generate_game_over_animation(true);
            return true;
        }
        if self.get_moves().is_empty() {
            // No moves
            self.state = State::GameOverLose;
            self.winner = Some(false);
            self.generate_game_over_animation(false);
            return true;
        }
        return false;
    }

    pub fn get_moves(&self) -> Vec<i32> {
        let mut moves = match self.state {
            State::SelectTummyOrHead => self.get_pile_or_head_moves(),
            State::SelectHead => self.head_cards.map(|c| c.id).to_vec(),
            State::SelectTummy => self.get_tummy_moves(),
            State::GameOverLose => vec![],
            State::GameOverWin => vec![],
        };

        // Add undo move when there's a selection
        if matches!(self.state, State::SelectHead | State::SelectTummy) {
            moves.push(UNDO);
        }

        moves
    }

    fn get_pile_or_head_moves(&self) -> Vec<i32> {
        let mut moves = if self.lucky_stones > 0 {
            self.head_cards.map(|c| c.id).to_vec()
        } else {
            vec![]
        };
        for (pile_index, pile) in self.piles.iter().enumerate() {
            if pile.is_empty() || pile_index == self.last_played_pile_index {
                continue;
            }

            let top_card = pile.last().unwrap();

            for (head_index, head_card) in self.head_cards.iter().enumerate() {
                if head_index == self.last_played_head_card_index {
                    continue;
                }

                let tummy_card = self.tummy_cards[head_index]; // tummy under head
                let other_cards = self
                    .tummy_cards
                    .iter()
                    .enumerate()
                    .filter_map(|(i, tummy_card)| {
                        if i != head_index {
                            Some(tummy_card)
                        } else {
                            None
                        }
                    })
                    .copied()
                    .collect::<Vec<_>>();

                if head_card
                    .front
                    .legal_play(top_card, tummy_card, other_cards)
                {
                    moves.push(top_card.id);
                    break; // We only need to know this top card is playable somewhere
                }
            }
        }
        return moves;
    }

    fn get_tummy_moves(&self) -> Vec<i32> {
        let selected_card = self.piles[self.selected_pile_offset.unwrap()]
            .last()
            .unwrap();
        let mut moves = vec![];
        for (index, head_card) in self.head_cards.iter().enumerate() {
            if index == self.last_played_head_card_index {
                continue;
            }
            let other_cards: Vec<Card> = self
                .tummy_cards
                .iter()
                .enumerate()
                .filter_map(|(i, &c)| if i != index { Some(c) } else { None })
                .collect();
            if head_card
                .front
                .legal_play(selected_card, self.tummy_cards[index], other_cards)
            {
                moves.push(self.tummy_cards[index].id);
            }
        }
        return moves;
    }

    pub fn head_deck(seed: u64) -> (i32, [HeadCard; 3]) {
        let higher_lower = HeadCard {
            id: 100,
            front: HeadType::Higher,
            back: HeadType::Lower,
        };
        let near_far = HeadCard {
            id: 101,
            front: HeadType::Near,
            back: HeadType::Far,
        };
        let odd_even = HeadCard {
            id: 102,
            front: HeadType::Odd,
            back: HeadType::Even,
        };
        let inside_outside = HeadCard {
            id: 103,
            front: HeadType::Inside,
            back: HeadType::Outside,
        };
        let shallow_deep = HeadCard {
            id: 104,
            front: HeadType::Shallow,
            back: HeadType::Deep,
        };
        let mut head_scenarios = [
            (0, [higher_lower, near_far, odd_even]),
            (1, [higher_lower, near_far, inside_outside]),
            (2, [near_far, odd_even, shallow_deep]),
            (3, [higher_lower, odd_even, inside_outside]),
            (4, [near_far, odd_even, inside_outside]),
            (5, [higher_lower, odd_even, shallow_deep]),
            (6, [higher_lower, near_far, shallow_deep]),
            (7, [higher_lower, inside_outside, shallow_deep]),
            (8, [near_far, inside_outside, shallow_deep]),
            (9, [odd_even, inside_outside, shallow_deep]),
        ];

        let mut rng = StdRng::seed_from_u64(seed);
        head_scenarios.shuffle(&mut rng);

        return head_scenarios[0];
    }

    pub fn head_scenarios(scenario: ScenarioDifficulty) -> (i32, [HeadCard; 3]) {
        let higher_lower = HeadCard {
            id: 100,
            front: HeadType::Higher,
            back: HeadType::Lower,
        };
        let near_far = HeadCard {
            id: 101,
            front: HeadType::Near,
            back: HeadType::Far,
        };
        let odd_even = HeadCard {
            id: 102,
            front: HeadType::Odd,
            back: HeadType::Even,
        };
        let inside_outside = HeadCard {
            id: 103,
            front: HeadType::Inside,
            back: HeadType::Outside,
        };
        let shallow_deep = HeadCard {
            id: 104,
            front: HeadType::Shallow,
            back: HeadType::Deep,
        };
        let mut heads: Vec<(i32, [HeadCard; 3])> = match scenario {
            ScenarioDifficulty::Easy => vec![
                (0, [higher_lower, near_far, odd_even]),
                (1, [higher_lower, near_far, inside_outside]),
                (2, [near_far, odd_even, shallow_deep]),
            ],
            ScenarioDifficulty::Medium => vec![
                (3, [higher_lower, odd_even, inside_outside]),
                (4, [near_far, odd_even, inside_outside]),
                (5, [higher_lower, odd_even, shallow_deep]),
            ],
            ScenarioDifficulty::Hard => vec![
                (6, [higher_lower, near_far, shallow_deep]),
                (7, [higher_lower, inside_outside, shallow_deep]),
                (8, [near_far, inside_outside, shallow_deep]),
                (9, [odd_even, inside_outside, shallow_deep]),
            ],
        };
        let mut rng = rand::thread_rng();
        heads.shuffle(&mut rng);
        *heads.first().unwrap()
    }

    pub fn tummy_deck(seed: u64) -> Vec<Card> {
        let mut deck = Vec::new();
        let mut id = 0;

        for suit in all::<Suit>() {
            for value in 1..=13 {
                deck.push(Card { id, value, suit });
                id += 1;
            }
        }

        let mut rng = StdRng::seed_from_u64(seed);
        deck.shuffle(&mut rng);

        return deck;
    }

    // Animation generation methods
    fn generate_setup_animation(&mut self) {
        if self.no_changes {
            return;
        }

        let mut setup_changes = Vec::new();

        // Show initial tummy cards
        for (i, card) in self.tummy_cards.iter().enumerate() {
            setup_changes.push(Change {
                change_type: ChangeType::Deal,
                object_id: card.id,
                dest: Location::TummyCards,
                offset: i,
                player: 0,
                length: 3,
                card: Some(*card),
                ..Default::default()
            });
        }

        // Show head cards
        for (i, head_card) in self.head_cards.iter().enumerate() {
            setup_changes.push(Change {
                change_type: ChangeType::Deal,
                object_id: head_card.id,
                dest: Location::HeadCards,
                offset: i,
                player: 0,
                length: 3,
                head_card: Some(*head_card),
                ..Default::default()
            });
        }

        // Show all pile cards (deal all cards to their pile positions)
        for (pile_idx, pile) in self.piles.iter().enumerate() {
            for (_, card) in pile.iter().enumerate() {
                setup_changes.push(Change {
                    change_type: ChangeType::Deal,
                    object_id: card.id,
                    dest: Location::Piles,
                    offset: pile_idx,
                    player: 0,
                    length: pile.len(),
                    card: Some(*card),
                    ..Default::default()
                });
            }
        }

        // Show lucky stones
        setup_changes.push(Change {
            change_type: ChangeType::UpdateLuckyStones,
            object_id: -1,
            dest: Location::LuckyStones,
            length: self.lucky_stones as usize,
            ..Default::default()
        });

        self.changes.push(setup_changes);

        // Update stack counts
        self.generate_stack_count_updates();
    }

    fn animate_top_stack(&mut self) {
        if self.no_changes {
            return;
        }

        // We don't know the new card at the top of the deck until after the played card is moved
        if self.changes.is_empty() {
            self.changes.push(vec![]);
        }

        for pile in self.piles.iter() {
            if let Some(card) = pile.last() {
                self.changes[0].push(Change {
                    change_type: ChangeType::ShowPlayable,
                    object_id: card.id,
                    dest: Location::Piles,
                    highlight: false,
                    ..Default::default()
                });
            }
        }
    }

    fn generate_playable_animations(&mut self) {
        if self.no_changes {
            return;
        }

        self.animate_top_stack();

        let mut changes = Vec::new();

        if let Some(offset) = self.selected_pile_offset {
            changes.push(Change {
                change_type: ChangeType::ShowPlayable,
                object_id: self.piles[offset].last().unwrap().id,
                selected: true,
                ..Default::default()
            });
        }

        if let Some(offset) = self.selected_head_offset {
            changes.push(Change {
                change_type: ChangeType::ShowPlayable,
                object_id: self.head_cards[offset].id,
                selected: true,
                show_flip: true,
                ..Default::default()
            });
        }

        for action in self.get_moves() {
            let is_head_card = action >= 100;
            if let Some(selected_head_offset) = self.selected_head_offset {
                if self.head_cards[selected_head_offset].id == action {
                    continue;
                }
            }

            changes.push(Change {
                change_type: ChangeType::ShowPlayable,
                object_id: action,
                highlight: true,
                show_swap: self.state == State::SelectHead && is_head_card,
                ..Default::default()
            });
        }

        // Cross out last played pile
        if let Some(pile) = self.piles.get(self.last_played_pile_index) {
            if let Some(card) = pile.last() {
                changes.push(Change {
                    change_type: ChangeType::ShowPlayable,
                    object_id: card.id,
                    highlight: false,
                    xout: true,
                    ..Default::default()
                });
            }
        }

        // Cross out last played head
        if let Some(card) = self.tummy_cards.get(self.last_played_head_card_index) {
            changes.push(Change {
                change_type: ChangeType::ShowPlayable,
                object_id: card.id,
                highlight: false,
                xout: true,
                ..Default::default()
            });
        }

        self.changes.push(changes);
    }

    fn flip_head_card_animation(&mut self, card_id: i32) {
        if self.no_changes {
            return;
        }

        let mut changes = Vec::new();

        changes.push(Change {
            change_type: ChangeType::FlipHead,
            object_id: card_id,
            dest: Location::HeadCards,
            player: 0,
            ..Default::default()
        });

        self.changes.push(changes);
    }

    fn generate_show_heads_animation(&mut self) {
        if self.no_changes {
            return;
        }

        let mut changes = Vec::new();

        for (idx, card) in self.head_cards.iter().enumerate() {
            changes.push(Change {
                change_type: ChangeType::Deal,
                object_id: card.id,
                dest: Location::HeadCards,
                offset: idx,
                player: 0,
                length: 3,
                ..Default::default()
            })
        }

        self.changes.push(changes);
    }

    fn generate_move_to_tummy_animation(&mut self, card: Card, _: usize, tummy_idx: usize) {
        if self.no_changes {
            return;
        }

        let changes = vec![Change {
            change_type: ChangeType::MoveToTummy,
            object_id: card.id,
            dest: Location::TummyCards,
            offset: tummy_idx,
            card: Some(card),
            ..Default::default()
        }];
        self.changes.push(changes);
    }

    fn generate_update_lucky_stones_animation(&mut self) {
        if self.no_changes {
            return;
        }

        if self.changes.is_empty() {
            self.changes.push(vec![]);
        }

        let offset = self.changes.len() - 1;
        self.changes[offset].push(Change {
            change_type: ChangeType::UpdateLuckyStones,
            object_id: -1,
            dest: Location::LuckyStones,
            length: self.lucky_stones as usize,
            ..Default::default()
        });
    }

    fn generate_game_over_animation(&mut self, won: bool) {
        if self.no_changes {
            return;
        }

        self.generate_playable_animations();

        let message = if won {
            "You Win! All piles cleared!".to_string()
        } else {
            "Game Over! No more valid moves.".to_string()
        };

        let score: i32 = self.piles.iter().map(|pile| pile.len()).sum::<usize>() as i32;

        let changes = vec![
            Change {
                change_type: ChangeType::Message,
                object_id: -1,
                dest: Location::Message,
                message: Some(message),
                ..Default::default()
            },
            Change {
                change_type: ChangeType::OptionalPause,
                object_id: -1,
                dest: Location::Score,
                ..Default::default()
            },
            Change {
                change_type: ChangeType::GameOver,
                object_id: -1,
                dest: Location::Score,
                end_score: score,
                ..Default::default()
            },
        ];
        self.changes.push(changes);
    }

    fn generate_stack_count_updates(&mut self) {
        if self.no_changes {
            return;
        }

        let mut stack_changes = Vec::new();

        // Update pile stack counts
        for (pile_index, pile) in self.piles.iter().enumerate() {
            stack_changes.push(Change {
                change_type: ChangeType::UpdateStackCount,
                object_id: pile_index as i32,
                dest: Location::Piles,
                offset: pile_index,
                length: pile.len(),
                end_score: pile.len() as i32,
                ..Default::default()
            });
        }

        if !stack_changes.is_empty() {
            self.changes.push(stack_changes);
        }
    }
}

#[cfg(test)]
mod tests {
    use super::*;

    fn make_card(id: i32, value: i32, suit: Suit) -> Card {
        Card { id, value, suit }
    }

    fn make_head_card(id: i32, front: HeadType, back: HeadType) -> HeadCard {
        HeadCard { id, front, back }
    }

    #[test]
    fn test_legal_play_higher() {
        let top_card = make_card(1, 5, Suit::Clawson);
        let tummy_card = make_card(2, 3, Suit::Clawson);
        let head = HeadType::Higher;
        let legal = head.legal_play(
            &top_card,
            tummy_card,
            vec![
                make_card(3, 4, Suit::Clawson),
                make_card(4, 2, Suit::Clawson),
            ],
        );
        assert!(legal);
    }

    #[test]
    fn test_legal_play_odd_even() {
        let odd = HeadType::Odd;
        let even = HeadType::Even;
        let card = make_card(1, 7, Suit::Finstin);
        assert!(odd.legal_play(&card, card, vec![]));
        assert!(!even.legal_play(&card, card, vec![]));
    }

    #[test]
    fn test_deep_shallow_split() {
        let deep = HeadType::Deep;
        let shallow = HeadType::Shallow;
        let top = make_card(1, 10, Suit::Todd);
        let o1 = make_card(2, 6, Suit::Todd);
        let o2 = make_card(3, 6, Suit::Todd);
        assert!(deep.legal_play(&top, o1, vec![o1, o2]));
        assert!(!shallow.legal_play(&top, o1, vec![o1, o2]));
    }

    #[test]
    fn test_near_far_logic() {
        let current = make_card(1, 5, Suit::Finstin);
        let near = HeadType::Near;
        let far = HeadType::Far;
        assert!(near.legal_play(&make_card(2, 4, Suit::Todd), current, vec![]));
        assert!(!near.legal_play(&make_card(2, 8, Suit::Todd), current, vec![]));
        assert!(far.legal_play(&make_card(2, 8, Suit::Todd), current, vec![]));
    }

    #[test]
    fn test_new_game_inits_properly() {
        let game = OtterGame::new();
        assert_eq!(game.head_cards.len(), 3);
        assert_eq!(game.tummy_cards.len(), 3);
        assert_eq!(game.piles.len(), 4);
        assert_eq!(game.lucky_stones, 4);
        assert_eq!(game.state, State::SelectTummyOrHead);
    }

    #[test]
    fn test_head_flip_changes_front_and_back() {
        let mut card = HeadCard {
            id: 200,
            front: HeadType::Odd,
            back: HeadType::Even,
        };
        card.flip();
        assert_eq!(card.front, HeadType::Even);
        assert_eq!(card.back, HeadType::Odd);
    }

    #[test]
    fn test_apply_head_swap_or_flip() {
        let mut game = OtterGame::new();
        let h0 = game.head_cards[0].id;
        game.apply_move(h0); // select head
        game.apply_move(h0); // flip head (same head clicked)
        assert_eq!(game.state, State::SelectTummyOrHead);
        assert_eq!(game.lucky_stones, 3);
    }

    #[test]
    fn test_game_over_when_no_moves_and_piles_empty() {
        let mut game = OtterGame::new();
        game.piles.iter_mut().for_each(|pile| pile.clear());
        game.lucky_stones = 0;
        game.check_end();
        assert_eq!(game.state, State::GameOverWin);
    }

    #[test]
    fn test_game_over_when_no_moves_but_piles_not_empty() {
        let mut game = OtterGame::new();
        game.piles[0] = vec![make_card(99, 13, Suit::Todd)];
        game.piles[1] = vec![];
        game.piles[2] = vec![];
        game.piles[3] = vec![];
        game.tummy_cards = [make_card(1, 1, Suit::Todd); 3];
        game.head_cards = [
            make_head_card(100, HeadType::Lower, HeadType::Higher),
            make_head_card(101, HeadType::Lower, HeadType::Higher),
            make_head_card(102, HeadType::Lower, HeadType::Higher),
        ];
        game.lucky_stones = 0;
        game.check_end();
        assert_eq!(game.state, State::GameOverLose);
    }

    #[test]
    fn test_get_tummy_moves() {
        let mut game = OtterGame::new();

        // Manually set the state to SelectTummy and configure tummy/head/pile data
        game.state = State::SelectTummy;
        game.selected_pile_offset = Some(0);
        game.last_played_head_card_index = 2; // Ignore this index for playability

        // Setup pile: top card = 10
        game.piles[0] = vec![make_card(99, 10, Suit::Todd)];

        // Tummy cards under each head
        game.tummy_cards = [
            make_card(1, 5, Suit::Todd),  // not valid for Lower
            make_card(2, 12, Suit::Todd), // valid for Lower
            make_card(3, 11, Suit::Todd), // should be ignored
        ];

        // Matching head cards
        game.head_cards = [
            make_head_card(100, HeadType::Lower, HeadType::Higher), // 5 < 10 → valid
            make_head_card(101, HeadType::Lower, HeadType::Higher), // 12 > 10 → not valid
            make_head_card(102, HeadType::Lower, HeadType::Higher), // ignored due to last_played_head_card_index
        ];

        let tummy_moves = game.get_moves();
        assert_eq!(tummy_moves, vec![2, -2]); // Card 2 is legal play, plus undo option
    }
}<|MERGE_RESOLUTION|>--- conflicted
+++ resolved
@@ -221,15 +221,6 @@
     }
 }
 
-#[derive(Debug, Clone, Copy, Default, Serialize, Deserialize, Hash, PartialEq, Eq)]
-#[serde(rename_all = "camelCase")]
-pub enum ScenarioDifficulty {
-    #[default]
-    Easy = 0,
-    Medium = 1,
-    Hard = 2,
-}
-
 #[derive(Debug, Clone, Serialize, Deserialize, PartialEq, Eq, Hash)]
 #[serde(rename_all = "camelCase")]
 pub struct OtterGame {
@@ -256,22 +247,21 @@
 
     pub fn new_with_options(
         seed: Option<u64>,
-<<<<<<< HEAD
-        scenario_index: Option<i32>,
-=======
         head_scenario_index: Option<usize>,
->>>>>>> 6459926e
         practice: bool,
     ) -> Self {
         // If no parameters provided, generate a random seed
         let actual_seed = seed.unwrap_or_else(|| rand::random::<u64>());
         let mut rng = StdRng::seed_from_u64(actual_seed);
 
-        let mut tummy_deck = if practice {
-            OtterGame::tummy_deck(rand::random::<u64>())
-        } else {
-            OtterGame::tummy_deck(actual_seed)
-        };
+        // Validate head_scenario_index if provided
+        if let Some(index) = head_scenario_index {
+            if index >= 10 {
+                panic!("head_scenario_index must be between 0 and 9");
+            }
+        }
+
+        let mut tummy_deck = OtterGame::tummy_deck(actual_seed);
 
         let start_tummy_cards: [Card; 3] = tummy_deck
             .drain(..3)
@@ -279,22 +269,9 @@
             .try_into()
             .expect("wrong length");
 
-<<<<<<< HEAD
-        let head_scenario: (i32, [HeadCard; 3]) = if let Some(scenario_index) = scenario_index {
-            let scenario = match scenario_index {
-                0 => ScenarioDifficulty::Easy,
-                1 => ScenarioDifficulty::Medium,
-                2 => ScenarioDifficulty::Hard,
-                _ => panic!("invalid scenario"),
-            };
-            OtterGame::head_scenarios(scenario)
-        } else {
-            OtterGame::head_deck(actual_seed)
-=======
         let index = match head_scenario_index {
             Some(index) => index,
             None => rng.gen_range(0..=9) as usize,
->>>>>>> 6459926e
         };
 
         let mut head_cards = OtterGame::head_scenarios()[index];
@@ -305,8 +282,7 @@
         }
 
         let mut game = OtterGame {
-            head_scenario: head_scenario.0,
-            head_cards: head_scenario.1,
+            head_cards,
             piles: [
                 tummy_deck.drain(..15).collect::<Vec<_>>(),
                 tummy_deck.drain(..15).collect::<Vec<_>>(),
@@ -581,7 +557,42 @@
         return moves;
     }
 
-    pub fn head_deck(seed: u64) -> (i32, [HeadCard; 3]) {
+    pub fn head_deck(seed: u64) -> Vec<HeadCard> {
+        let mut head_cards = vec![
+            HeadCard {
+                id: 100,
+                front: HeadType::Higher,
+                back: HeadType::Lower,
+            },
+            HeadCard {
+                id: 101,
+                front: HeadType::Near,
+                back: HeadType::Far,
+            },
+            HeadCard {
+                id: 102,
+                front: HeadType::Odd,
+                back: HeadType::Even,
+            },
+            HeadCard {
+                id: 103,
+                front: HeadType::Inside,
+                back: HeadType::Outside,
+            },
+            HeadCard {
+                id: 104,
+                front: HeadType::Shallow,
+                back: HeadType::Deep,
+            },
+        ];
+
+        let mut rng = StdRng::seed_from_u64(seed);
+        head_cards.shuffle(&mut rng);
+
+        return head_cards[..3].to_vec();
+    }
+
+    pub fn head_scenarios() -> [[HeadCard; 3]; 10] {
         let higher_lower = HeadCard {
             id: 100,
             front: HeadType::Higher,
@@ -607,72 +618,18 @@
             front: HeadType::Shallow,
             back: HeadType::Deep,
         };
-        let mut head_scenarios = [
-            (0, [higher_lower, near_far, odd_even]),
-            (1, [higher_lower, near_far, inside_outside]),
-            (2, [near_far, odd_even, shallow_deep]),
-            (3, [higher_lower, odd_even, inside_outside]),
-            (4, [near_far, odd_even, inside_outside]),
-            (5, [higher_lower, odd_even, shallow_deep]),
-            (6, [higher_lower, near_far, shallow_deep]),
-            (7, [higher_lower, inside_outside, shallow_deep]),
-            (8, [near_far, inside_outside, shallow_deep]),
-            (9, [odd_even, inside_outside, shallow_deep]),
-        ];
-
-        let mut rng = StdRng::seed_from_u64(seed);
-        head_scenarios.shuffle(&mut rng);
-
-        return head_scenarios[0];
-    }
-
-    pub fn head_scenarios(scenario: ScenarioDifficulty) -> (i32, [HeadCard; 3]) {
-        let higher_lower = HeadCard {
-            id: 100,
-            front: HeadType::Higher,
-            back: HeadType::Lower,
-        };
-        let near_far = HeadCard {
-            id: 101,
-            front: HeadType::Near,
-            back: HeadType::Far,
-        };
-        let odd_even = HeadCard {
-            id: 102,
-            front: HeadType::Odd,
-            back: HeadType::Even,
-        };
-        let inside_outside = HeadCard {
-            id: 103,
-            front: HeadType::Inside,
-            back: HeadType::Outside,
-        };
-        let shallow_deep = HeadCard {
-            id: 104,
-            front: HeadType::Shallow,
-            back: HeadType::Deep,
-        };
-        let mut heads: Vec<(i32, [HeadCard; 3])> = match scenario {
-            ScenarioDifficulty::Easy => vec![
-                (0, [higher_lower, near_far, odd_even]),
-                (1, [higher_lower, near_far, inside_outside]),
-                (2, [near_far, odd_even, shallow_deep]),
-            ],
-            ScenarioDifficulty::Medium => vec![
-                (3, [higher_lower, odd_even, inside_outside]),
-                (4, [near_far, odd_even, inside_outside]),
-                (5, [higher_lower, odd_even, shallow_deep]),
-            ],
-            ScenarioDifficulty::Hard => vec![
-                (6, [higher_lower, near_far, shallow_deep]),
-                (7, [higher_lower, inside_outside, shallow_deep]),
-                (8, [near_far, inside_outside, shallow_deep]),
-                (9, [odd_even, inside_outside, shallow_deep]),
-            ],
-        };
-        let mut rng = rand::thread_rng();
-        heads.shuffle(&mut rng);
-        *heads.first().unwrap()
+        [
+            [higher_lower, near_far, odd_even],
+            [higher_lower, near_far, inside_outside],
+            [higher_lower, near_far, shallow_deep],
+            [higher_lower, odd_even, inside_outside],
+            [higher_lower, odd_even, shallow_deep],
+            [higher_lower, inside_outside, shallow_deep],
+            [near_far, odd_even, inside_outside],
+            [near_far, odd_even, shallow_deep],
+            [near_far, inside_outside, shallow_deep],
+            [odd_even, inside_outside, shallow_deep],
+        ]
     }
 
     pub fn tummy_deck(seed: u64) -> Vec<Card> {
@@ -730,7 +687,7 @@
 
         // Show all pile cards (deal all cards to their pile positions)
         for (pile_idx, pile) in self.piles.iter().enumerate() {
-            for (_, card) in pile.iter().enumerate() {
+            for (card_idx, card) in pile.iter().enumerate() {
                 setup_changes.push(Change {
                     change_type: ChangeType::Deal,
                     object_id: card.id,
@@ -894,7 +851,7 @@
         self.changes.push(changes);
     }
 
-    fn generate_move_to_tummy_animation(&mut self, card: Card, _: usize, tummy_idx: usize) {
+    fn generate_move_to_tummy_animation(&mut self, card: Card, pile_idx: usize, tummy_idx: usize) {
         if self.no_changes {
             return;
         }
